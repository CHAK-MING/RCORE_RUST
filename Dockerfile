--- conflicted
+++ resolved
@@ -1,50 +1,17 @@
 # syntax=docker/dockerfile:1
 
-<<<<<<< HEAD
-# Stage 1 Set up QEMU RISC-V
-=======
-ARG QEMU_VERSION=7.0.0
-ARG GDB_VERSION=14.1
-ARG HOME=/root
-
-# 0. Install general tools
-ARG DEBIAN_FRONTEND=noninteractive
-RUN apt-get update && \
-    apt-get install -y \
-    curl \
-    git \
-    python3 \
-    wget
-
-# 1. Set up QEMU RISC-V
-# - https://learningos.github.io/rust-based-os-comp2022/0setup-devel-env.html#qemu
->>>>>>> 2cd87959
+# Stage 1 Build QEMU
 # - https://www.qemu.org/download/
 # - https://wiki.qemu.org/Hosts/Linux#Building_QEMU_for_Linux
 # - https://wiki.qemu.org/Documentation/Platforms/RISCV
 
 FROM ubuntu:20.04 as build_qemu
 
-<<<<<<< HEAD
 ARG QEMU_VERSION=7.0.0
 
 RUN sed -i 's/archive.ubuntu.com/mirrors.tuna.tsinghua.edu.cn/g' /etc/apt/sources.list && \ 
     apt-get update && \
     DEBIAN_FRONTEND=noninteractive apt-get install -y wget build-essential libglib2.0-dev libfdt-dev libpixman-1-dev zlib1g-dev ninja-build
-=======
-RUN wget https://ftp.gnu.org/gnu/gdb/gdb-${GDB_VERSION}.tar.xz && \
-    tar xvJf gdb-${GDB_VERSION}.tar.xz
-
-# 1.2. Install dependencies
-# - https://risc-v-getting-started-guide.readthedocs.io/en/latest/linux-qemu.html#prerequisites
-RUN apt-get install -y \
-    autoconf automake autotools-dev curl libmpc-dev libmpfr-dev libgmp-dev \
-    gawk build-essential bison flex texinfo gperf libtool patchutils bc \
-    zlib1g-dev libexpat-dev git \
-    ninja-build pkg-config libglib2.0-dev libpixman-1-dev libsdl2-dev \
-    libncurses5-dev python2 python2-dev libreadline-dev tmux
-
->>>>>>> 2cd87959
 
 RUN wget https://download.qemu.org/qemu-${QEMU_VERSION}.tar.xz && \
     tar xf qemu-${QEMU_VERSION}.tar.xz && \
@@ -53,42 +20,34 @@
     make -j$(nproc) && \
     make install
 
-<<<<<<< HEAD
-# Stage 2 Lab Environment
+# Stage 2 Set Lab Environment
 FROM ubuntu:20.04 as build
-=======
-WORKDIR ${HOME}/gdb-${GDB_VERSION}
-RUN ./configure --prefix=/usr/local --target=riscv64-unknown-elf --enable-tui=yes && \
-    make -j$(nproc) && \
-    make install
-
-# 1.4. Clean up
-WORKDIR ${HOME}
-RUN rm -rf qemu-${QEMU_VERSION} qemu-${QEMU_VERSION}.tar.xz ${HOME}/gdb-${GDB_VERSION} gdb-${GDB_VERSION}.tar.xz
->>>>>>> 2cd87959
 
 WORKDIR /tmp
 
-# 0. Install general tools
+# 2.0. Install general tools
 RUN sed -i 's/archive.ubuntu.com/mirrors.tuna.tsinghua.edu.cn/g' /etc/apt/sources.list && \ 
     apt-get update && \
     DEBIAN_FRONTEND=noninteractive apt-get install -y jq curl git python3 wget build-essential \
     # qemu dependency
-    libglib2.0-0 libfdt1 libpixman-1-0 zlib1g
+    libglib2.0-0 libfdt1 libpixman-1-0 zlib1g \
+    # gdb
+    gdb-multiarch
 
-# 1. Copy qemu
+# 2.1. Copy qemu
 COPY --from=build_qemu /usr/local/bin/* /usr/local/bin
 
-# 2. Install Rust
+# 2.2. Install Rust
 # - https://www.rust-lang.org/tools/install
 ENV RUSTUP_HOME=/usr/local/rustup \
     CARGO_HOME=/usr/local/cargo \
-    PATH=/usr/local/cargo/bin:$PATH
+    PATH=/usr/local/cargo/bin:$PATH \
+    RUSTUP_DIST_SERVER=https://mirrors.ustc.edu.cn/rust-static \
+    RUSTUP_UPDATE_ROOT=https://mirrors.ustc.edu.cn/rust-static/rustup 
 RUN curl --proto '=https' --tlsv1.2 -sSf https://sh.rustup.rs | \
     sh -s -- -y --no-modify-path --profile minimal --default-toolchain nightly
 
-<<<<<<< HEAD
-# 3. Build env for labs
+# 2.3. Build env for labs
 # See os/Makefile `env:` for example.
 # This avoids having to wait for these steps each time using a new container.
 COPY rust-toolchain.toml rust-toolchain.toml
@@ -99,14 +58,14 @@
     rustup install $RUST_VERSION && \
     rustup component add --toolchain $RUST_VERSION $Components
 
+# 2.4. Set GDB
+RUN ln -s /usr/bin/gdb-multiarch /usr/bin/riscv64-unknown-elf-gdb
+
 # Stage 3 Sanity checking
 FROM build as test
 RUN qemu-system-riscv64 --version && \
     qemu-riscv64 --version && \
     rustup --version && \
     cargo --version && \
-    rustc --version
-=======
-# Ready to go
-WORKDIR ${HOME}
->>>>>>> 2cd87959
+    rustc --version && \
+    riscv64-unknown-elf-gdb --version