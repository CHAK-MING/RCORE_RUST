--- conflicted
+++ resolved
@@ -6,10 +6,7 @@
     EasyFileSystem,
     DIRENT_SZ,
     get_block_cache,
-<<<<<<< HEAD
-=======
     block_cache_sync_all,
->>>>>>> 2041a7c0
 };
 use alloc::sync::Arc;
 use alloc::string::String;
@@ -149,10 +146,7 @@
         });
 
         let (block_id, block_offset) = fs.get_disk_inode_pos(new_inode_id);
-<<<<<<< HEAD
-=======
         block_cache_sync_all();
->>>>>>> 2041a7c0
         // return inode
         Some(Arc::new(Self::new(
             block_id,
@@ -193,11 +187,7 @@
 
     pub fn write_at(&self, offset: usize, buf: &[u8]) -> usize {
         let mut fs = self.fs.lock();
-<<<<<<< HEAD
-        self.modify_disk_inode(|disk_inode| {
-=======
         let size = self.modify_disk_inode(|disk_inode| {
->>>>>>> 2041a7c0
             self.increase_size((offset + buf.len()) as u32, disk_inode, &mut fs);
             disk_inode.write_at(offset, buf, &self.block_device)
         });
@@ -215,9 +205,6 @@
                 fs.dealloc_data(data_block);
             }
         });
-<<<<<<< HEAD
-=======
         block_cache_sync_all();
->>>>>>> 2041a7c0
     }
 }